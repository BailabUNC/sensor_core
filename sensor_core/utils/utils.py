import numpy as np
import sys
import multiprocessing
from typing import *


def setup_process_start_method():
    """ Set up multiprocessing start method based on operating system

    """
    if sys.platform.startswith('win'):
        multiprocessing.set_start_method("spawn", force=True)
        os_flag = 'win'
    elif sys.platform.startswith('linux') or sys.platform.startswith('cygwin') or sys.platform.startswith('darwin'):
        multiprocessing.set_start_method("fork", force=True)
        os_flag = 'unix'
    else:
        raise EnvironmentError('Unsupported platform')
    return os_flag


def create_static_dict(
    ser_channel_key,
    plot_channel_key,
    commport: str,
    baudrate: int,
    shm_name: str,
    shape: Tuple[int, ...],
    dtype=np.float32,
    ring_capacity: int = 4096,
    *,
    data_mode: str = "line",                 # <— NEW
    frame_shape: Optional[Tuple[int, ...]] = None  # <— NEW (logical shape)
) -> Dict:
    """Build the static args dict that both processes read."""
    return {
        "ser_channel_key": ser_channel_key,
        "plot_channel_key": plot_channel_key,
        "commport": commport,
        "baudrate": baudrate,
        "shm_name": shm_name,
        "shape": tuple(shape),
        "dtype": dtype,
        "ring_capacity": int(ring_capacity),
        "data_mode": str(data_mode),
        "frame_shape": tuple(frame_shape) if frame_shape else None,
    }


<<<<<<< HEAD
=======

>>>>>>> d3924796
def update_static_dict(static_args_dict: dict, **kwargs):
    """ Update existing static args dict
    :param static_args_dict: dictionary to update params
    :param kwargs: all parameters you wish to update
    :return: static_args_dict. Dictionary containing all static parameters
    """
    valid_keys = ['ser_channel_key', 'plot_channel_key',
                  'commport', 'baudrate', 'shm_name',
                  'shape', 'dtype', 'EOL', 'ring_capacity',
                  'num_channel', 'plot_target_fps',
                  'plot_catch_up_max', 'plot_catchup_boost',
                  'plot_lag_frames', 'data_mode']
    for key in kwargs:
        if key in valid_keys:
            static_args_dict[f"{key}"] = kwargs[f"{key}"]
        else:
            Warning(f"Key {key} is not an acceptable input in static_args_dict.\n"
                    f"omitted from dictionary.")
    return static_args_dict


def _coerce(val, default):
    return val if isinstance(val, (int, float)) and not isinstance(val, bool) else default

class DictManager(object):
    def __init__(self, args_dict: dict = None, dict_type: str = None):
        """ Initialize Dictionary Manager class - handles unpacking of argument dicts.

        :param args_dict: argument dictionary. Can be static or dynamic parameter dictionary
        :param dict_type: denotes what type of dictionary to unpack (static or dynamic)
         """
        self.args_dict = args_dict
        self.dict_type = dict_type

    def select_dictionary(self, args_dict: dict, dict_type: str):
        """ Function to update class attribute values for args dict and type
        :param args_dict: argument dictionary. Can be static or dynamic parameter dictionary
        :param dict_type: denotes what type of dictionary to unpack (static or dynamic)
        """
        self.args_dict = args_dict
        self.dict_type = dict_type

    def unpack_selected_dict(self):
        """ Selects which dictionary to unpack based upon input arguments
        Key Arguments: dict_type (static or dynamic)
        """
        self.unpack_online_static_dict()
<<<<<<< HEAD
=======

>>>>>>> d3924796

    def unpack_online_static_dict(self):
        """ Unpack static parameter dictionary for online/real-time use
        :return: adds attributes to self for each key in dict
        """
        essential_keys = ['ser_channel_key', "plot_channel_key", 'commport',
                          'baudrate', 'shm_name', 'shape', 'dtype', 'ring_capacity',
                          'data_mode']
        optional_keys = ['EOL', 'num_points', 'num_channel', 'plot_target_fps',
                         'plot_catchup_base_max', 'plot_catchup_boost']

        for key in essential_keys:
            try:
                setattr(self, f"{key}", self.args_dict[f"{key}"])
            except KeyError:
                raise KeyError(f"selected dictionary doesn't have key {key}\n"
                               f"dictionary must include the following keys:\n"
                               f"{essential_keys}")

        for key in optional_keys:
            try:
                setattr(self, f"{key}", self.args_dict[f"{key}"])
            except KeyError:
                if key == "num_channel":
                    num_channel = np.shape(self.args_dict["plot_channel_key"])[0] * \
                                  np.shape(self.args_dict["plot_channel_key"])[1]
                    setattr(self, f"{key}", num_channel)
                else:
<<<<<<< HEAD
                    setattr(self, f"{key}", None)
=======
                    setattr(self, f"{key}", None)
>>>>>>> d3924796
<|MERGE_RESOLUTION|>--- conflicted
+++ resolved
@@ -47,10 +47,7 @@
     }
 
 
-<<<<<<< HEAD
-=======
 
->>>>>>> d3924796
 def update_static_dict(static_args_dict: dict, **kwargs):
     """ Update existing static args dict
     :param static_args_dict: dictionary to update params
@@ -98,10 +95,7 @@
         Key Arguments: dict_type (static or dynamic)
         """
         self.unpack_online_static_dict()
-<<<<<<< HEAD
-=======
 
->>>>>>> d3924796
 
     def unpack_online_static_dict(self):
         """ Unpack static parameter dictionary for online/real-time use
@@ -130,8 +124,4 @@
                                   np.shape(self.args_dict["plot_channel_key"])[1]
                     setattr(self, f"{key}", num_channel)
                 else:
-<<<<<<< HEAD
                     setattr(self, f"{key}", None)
-=======
-                    setattr(self, f"{key}", None)
->>>>>>> d3924796
