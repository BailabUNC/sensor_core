import time
import os
from sensor_core.data import DataManager
from sensor_core.plot import PlotManager
from sensor_core.memory.strg_manager import StorageManager
from sensor_core.memory.mem_utils import *
from sensor_core.utils.utils import *
from sensor_core.utils.utils import _coerce
from multiprocessing import Process, freeze_support, Manager
from threading import Thread
import pathlib


class SensorManager(DataManager, PlotManager, StorageManager):
    def __init__(self, 
                 ser_channel_key: Union[np.ndarray, str],
                 commport: str,
                 baudrate: int = 115200,
                 dtype=np.float32,
                 data_mode: str = "line",
                 frame_shape: tuple = (1000, 100, 3),
                 fast_stream_path_a: str="./serial_stream_a.bin",
                 fast_stream_path_b: str = "./serial_stream_b.bin",
                 start_stream_ingest: bool = False,
                 sqlite_path: str = "./serial_db.sqlite3",
                 rotate_frames: int = 8192,
                 rotate_seconds: float = 5.0,
                 **kwargs):
        """ Initialize SensorManager Class
        Initializes serial port, shared memory object, and kwarg dictionary (args_dict)
        :param serial_channel_key: list of serial channel names
        :param commport: target serial port
        :param baudrate: target data transfer rate (in bits/sec)
        :param frame_shape: for line data, tuple of (num_points, window_size, num_channels); for image data, tuple of (height, width, num_channels)
        :param dtype: data type to store in shared memory object
        """
        self.dtype = dtype
        self.data_mode = data_mode

        # Defines start method for multiprocessing. Necessary for windows and macOS
        self.os_flag = setup_process_start_method()

        # Setup serial and plot channels
        self.ser_channel_key, self.plot_channel_key = self.setup_channel_keys(
                                                      ser_channel_key=ser_channel_key,
                                                      **kwargs)
        # Setup ring buffer
        self.ring, self.logical_shape = initialize_ring(ser_channel_key=ser_channel_key,
                                                        dtype=dtype,
                                                        data_mode=data_mode,
                                                        frame_shape=frame_shape)
                        
        # Setup target consumer params and enforce
        plot_target_fps = kwargs.get("plot_target_fps", 60.0)
        plot_catch_up_max = kwargs.get("plot_catchup_base_max", 2048)
        plot_catchup_boost = kwargs.get("plot_catchup_boost", 2.5)

        plot_target_fps = _coerce(plot_target_fps, 60.0)
        plot_catch_up_max = int(_coerce(plot_catch_up_max, 2048))
        plot_catchup_boost = _coerce(plot_catchup_boost, 2.5)

        # Setup static args dict
        self.static_args_dict = create_static_dict(ser_channel_key=self.ser_channel_key,
                                                   plot_channel_key=self.plot_channel_key,
                                                   commport=commport,
                                                   baudrate=baudrate,
                                                   shm_name='/sensor_ring',
                                                   shape=self.logical_shape,
                                                   dtype=dtype,
                                                   ring_capacity=4096,
                                                   data_mode=data_mode,
                                                   frame_shape=self.logical_shape
                                                   )
        
        self.static_args_dict = update_static_dict(static_args_dict=self.static_args_dict,
                                                   plot_target_fps=plot_target_fps,
                                                   plot_catch_up_max=plot_catch_up_max,
                                                   plot_catchup_boost=plot_catchup_boost
                                                   )
<<<<<<< HEAD
=======
       
>>>>>>> d3924796

        # Make shared proxies for metrics
        self._mp_manager = Manager()
        self.writer_metrics_proxy = self._mp_manager.dict()
        self.plot_metrics_proxy = self._mp_manager.dict()
        self.ingest_metrics_proxy = self._mp_manager.dict()
        self.stream_ctrl_proxy = self._mp_manager.dict()
        # Initialize proxies
        self.writer_metrics_proxy.update({"init": True})
        self.plot_metrics_proxy.update({"init": True})
        self.ingest_metrics_proxy.update({"init": True})
        self.stream_ctrl_proxy.update({"force_rotate": False})

        # Derive default bin paths
        if start_stream_ingest and (fast_stream_path_a is None or fast_stream_path_b is None):
            base = pathlib.Path(sqlite_path).with_suffix('').as_posix()
            fast_stream_path_a = fast_stream_path_a or f"{base}_stream_a.bin"
            fast_stream_path_b = fast_stream_path_b or f"{base}_stream_b.bin"

        # Normalize ALL paths to absolute
        if sqlite_path is not None:
            sqlite_path = os.path.abspath(sqlite_path)
        if fast_stream_path_a is not None:
            fast_stream_path_a = os.path.abspath(fast_stream_path_a)
        if fast_stream_path_b is not None:
            fast_stream_path_b = os.path.abspath(fast_stream_path_b)

        self.fast_stream_path_a = fast_stream_path_a
        self.fast_stream_path_b = fast_stream_path_b
        self.sqlite_path = sqlite_path

        auto_enable_for_image = (self.data_mode.lower() == "image")
        ingest_enabled = bool(start_stream_ingest or auto_enable_for_image)

        # Setup on-disk dual bytestream
        try:
            from sensor_core.memory.stream_logger import dump_loop as _dump_loop
            ring_args = self.static_args_dict
            shm_name = ring_args.get('shm_name', '/sensor_ring')
            capacity = int(ring_args.get('ring_capacity', 4096))
            frame_shape = ring_args.get('logical_shape', self.logical_shape)
            _dtype = ring_args.get("dtype", dtype)
            self._stream_proc = Process(target=_dump_loop,
                                        args=(fast_stream_path_a, fast_stream_path_b, shm_name, capacity, frame_shape, _dtype),
                                        kwargs={'overwrite': False,
                                                'rotate_frames': int(rotate_frames),
                                                'rotate_seconds': float(rotate_seconds) if rotate_seconds else None,
                                                'metrics_proxy': self.writer_metrics_proxy,
                                                'control_proxy': self.stream_ctrl_proxy,
                                                'data_mode': self.data_mode,
                                                })
            self.start_process(self._stream_proc)
        except Exception as e:
            print(f'[SensorManager] failed to start stream logger: {e}')
            self._stream_proc = None

        if start_stream_ingest:
            if ingest_enabled:
                try:
                    from sensor_core.memory.db_ingester import ingest_loop as _ingest_loop
                    ch_keys = list(self.ser_channel_key) if isinstance(self.ser_channel_key, (list, tuple, np.ndarray)) else [self.ser_channel_key]
                    frame_shape = ring_args.get('logical_shape', self.logical_shape)
                    _dtype = ring_args.get("dtype", dtype)
                    # TO DO: change away from 'hint' and just call them the actual kwargs (i.e. frame)shape, data_mode)
                    self._ingest_proc = Process(target=_ingest_loop,
                                                args=(fast_stream_path_a, fast_stream_path_b, sqlite_path, ch_keys),
                                                kwargs={'metrics_proxy': self.ingest_metrics_proxy,
                                                        'data_mode_hint': data_mode,
                                                        'frame_shape_hint': frame_shape,
                                                        'dtype_hint': _dtype,
                                                        'precreate_sqlite': True
                                                        })
                    self.ingest_metrics_proxy.update({
                        "ingest_config_enabled": True,
                        "ingest_config_reason": ("explicit_flag" if start_stream_ingest else "auto_image_mode")
                    })
                    self.start_process(self._ingest_proc)
                except Exception as e:
                    print(f'[SensorManager] failed to start stream ingester: {e}')
                    self.ingest_metrics_proxy.update({
                        "ingest_config_enabled": True,
                        "ingest_last_error": f"spawn_failed: {e.__class__.__name__}: {e}",
                    })
        else:
            self._ingest_proc = None
            self.ingest_metrics_proxy.update({
                "ingest_config_enabled": False,
                "ingest_config_reason": "disabled_by_config"
            })

        if self._ingest_proc is not None:
            t = Thread(target=self._watch_ingester, daemon=True)
            t.start()

    @staticmethod
    def setup_channel_keys(ser_channel_key, **kwargs):
        """ Set up serial and plot channel keys
        :param ser_channel_key: serial channel key (list of names for serial channels)
        :param kwargs: can contain plot_channel_key kwarg, which we can use to set plot settings
        :return: ser_channel_key and plot_channel_key, lists of keys for serial and plot functions
        """
        if len(np.shape(ser_channel_key)) > 1:
            raise ValueError(f"serial channel key {ser_channel_key} \n"
                             f"must be a one-dimensional list")
        if "plot_channel_key" in kwargs:
            plot_channel_key = kwargs["plot_channel_key"]
        else:
            plot_channel_key = [ser_channel_key]

        plot_shape = np.shape(plot_channel_key)

        for key in np.reshape(plot_channel_key, newshape=(1, plot_shape[0] * plot_shape[1]))[0]:
            if key not in ser_channel_key:
                raise KeyError(f'plot_channel_key must include only keys within serial_channel_key')

        return ser_channel_key, plot_channel_key

    def update_data_process(self, save_data: bool = False, filepath: str = None,
                            virtual_ser_port: bool = False, func=None):
        """ Initialize dedicated process to update data

        :param save_data: boolean flag. If true, save acquired data to file and RAM, if not just update it in RAM
        :param filepath: string denoting target filepath to create database
        :param virtual_ser_port: boolean, if true data manager will not instantiate serial port. Will rely on
        user-defined custom function to generate simulated data
        :param func: optional custom function to handle serial data acquisition
        :return: pointer to process
        """
        if save_data and (filepath is not None):
            filetype = pathlib.Path(filepath).suffix
            if filetype != ".hdf5" and filetype != ".sqlite3":
                raise ValueError(f"filepath {filepath} is an invalid filetype {filetype}\n"
                                 f"filepaths should create .hdf5 or .sqlite3 files only")

        odm = DataManager(static_args_dict=self.static_args_dict,
                          save_data=save_data,
                          filepath=filepath,
                          virtual_ser_port=virtual_ser_port,
                          metrics_proxy=self.writer_metrics_proxy)

        if self.os_flag == 'win':
            p = Thread(name='update',
                       target=odm.online_update_data,
                       args=(func,))
        else:
            p = Process(name='update',
                        target=odm.online_update_data,
                        args=(func,))

        return p

    def setup_plotting_process(self):
        """ Initialize dedicated process to update plot
        :return: pointer to process and plot object
        """
        pm = PlotManager(static_args_dict=self.static_args_dict,
                         metrics_proxy=self.plot_metrics_proxy,)
        if self.os_flag == 'win':
            p = Thread(name='plot',
                       target=pm.online_plot_data)
        else:
            p = Process(name='plot',
                        target=pm.online_plot_data)

        return p, pm.fig

<<<<<<< HEAD
=======


>>>>>>> d3924796
    def start_process(self, process):
        """ Function to start given process, and ensure safe operability with windows

        :param process: process object to start
        """
        if self.os_flag == 'win':
            freeze_support()
            process.start()
        else:
            process.start()

    def get_metrics(self) -> dict:
        """Return a combined metrics snapshot."""
        return {
            "writer": dict(self.writer_metrics_proxy),
            "plot": dict(self.plot_metrics_proxy),
            "ingest": dict(self.ingest_metrics_proxy),
        }

    def force_seal_now(self):
        """Request the writer to seal current bin and switch immediately."""
        self.stream_ctrl_proxy.update({"force_rotate": True})

    def debug_status(self) -> dict:
        return {
            "writer_proc": {
                "pid": getattr(self._stream_proc, "pid", None),
                "alive": (self._stream_proc.is_alive() if self._stream_proc else False),
            },
            "ingest_proc": {
                "pid": getattr(self._ingest_proc, "pid", None),
                "alive": (self._ingest_proc.is_alive() if self._ingest_proc else False),
            },
            "paths": {
                "bin_a": self.fast_stream_path_a,
                "bin_b": self.fast_stream_path_b,
                "sqlite": self.sqlite_path,
            },
        }

    def _watch_ingester(self):
        while True:
            time.sleep(1.0)
            if not (self._ingest_proc and self._ingest_proc.is_alive()):
                self.ingest_metrics_proxy.update({
                    "ingest_alive": False,
                    "ingest_last_error": self.ingest_metrics_proxy.get("ingest_last_error", "ingester process not alive"),
                    "ingest_updated_unix": time.time(),
                })
                break<|MERGE_RESOLUTION|>--- conflicted
+++ resolved
@@ -77,10 +77,7 @@
                                                    plot_catch_up_max=plot_catch_up_max,
                                                    plot_catchup_boost=plot_catchup_boost
                                                    )
-<<<<<<< HEAD
-=======
        
->>>>>>> d3924796
 
         # Make shared proxies for metrics
         self._mp_manager = Manager()
@@ -247,11 +244,8 @@
 
         return p, pm.fig
 
-<<<<<<< HEAD
-=======
-
-
->>>>>>> d3924796
+
+
     def start_process(self, process):
         """ Function to start given process, and ensure safe operability with windows
 
