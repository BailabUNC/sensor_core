--- conflicted
+++ resolved
@@ -3,7 +3,6 @@
 import numpy as np
 
 install_requires = [
-<<<<<<< HEAD
     "numpy",
     "pygfx>=0.1.13",
     "jupyterlab",
@@ -27,7 +26,6 @@
         extra_compile_args=["-O3", "-fvisibility=hidden", "-fPIC"],
     ),
 ]
-=======
     'numpy >= 2.0',
     'pygfx>=0.1.13',
     'jupyterlab',
@@ -35,7 +33,6 @@
     'fastplotlib',
     'h5py',
     ]
->>>>>>> b6b69927
 
 setup(
     name="sensor_core",
